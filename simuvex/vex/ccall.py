#!/usr/bin/env python

import logging
l = logging.getLogger("simuvex.s_ccall")
#l.setLevel(logging.DEBUG)

# pylint: disable=R0911
# pylint: disable=W0613
# pylint: disable=W0612

###############
### Helpers ###
###############

# There might be a better way of doing this
def calc_paritybit(state, p, msb=7, lsb=0):
    if len(p) > msb:
        p_part = p[msb:lsb]
    else:
        p_part = p

    b = state.se.BitVecVal(1, 1)
    for i in xrange(p_part.size()):
        b = b ^ p_part[i]
    return b

def calc_zerobit(state, p):
    return state.se.If(p == 0, state.se.BitVecVal(1, 1), state.se.BitVecVal(0, 1))

def boolean_extend(state, O, a, b, size):
    return state.se.If(O(a, b), state.se.BitVecVal(1, size), state.se.BitVecVal(0, size))

def flag_concretize(state, flag):
    return state.se.exactly_n_int(flag, 1)[0]

##################
### x86* data ###
##################

data = {
    'AMD64': {
        'CondTypes': { },
        'CondBitOffsets': { },
        'CondBitMasks': { },
        'OpTypes': { }
    }, 'X86': {
        'CondTypes': { },
        'CondBitOffsets': { },
        'CondBitMasks': { },
        'OpTypes': { }
    }
}

# condition types
data['AMD64']['CondTypes']['CondO']      = 0  # /* overflow           */
data['AMD64']['CondTypes']['CondNO']     = 1  # /* no overflow        */
data['AMD64']['CondTypes']['CondB']      = 2  # /* below              */
data['AMD64']['CondTypes']['CondNB']     = 3  # /* not below          */
data['AMD64']['CondTypes']['CondZ']      = 4  # /* zero               */
data['AMD64']['CondTypes']['CondNZ']     = 5  # /* not zero           */
data['AMD64']['CondTypes']['CondBE']     = 6  # /* below or equal     */
data['AMD64']['CondTypes']['CondNBE']    = 7  # /* not below or equal */
data['AMD64']['CondTypes']['CondS']      = 8  # /* negative           */
data['AMD64']['CondTypes']['CondNS']     = 9  # /* not negative       */
data['AMD64']['CondTypes']['CondP']      = 10 # /* parity even        */
data['AMD64']['CondTypes']['CondNP']     = 11 # /* not parity even    */
data['AMD64']['CondTypes']['CondL']      = 12 # /* jump less          */
data['AMD64']['CondTypes']['CondNL']     = 13 # /* not less           */
data['AMD64']['CondTypes']['CondLE']     = 14 # /* less or equal      */
data['AMD64']['CondTypes']['CondNLE']    = 15 # /* not less or equal  */

# condition bit offsets
data['AMD64']['CondBitOffsets']['G_CC_SHIFT_O'] = 11
data['AMD64']['CondBitOffsets']['G_CC_SHIFT_S'] = 7
data['AMD64']['CondBitOffsets']['G_CC_SHIFT_Z'] = 6
data['AMD64']['CondBitOffsets']['G_CC_SHIFT_A'] = 4
data['AMD64']['CondBitOffsets']['G_CC_SHIFT_C'] = 0
data['AMD64']['CondBitOffsets']['G_CC_SHIFT_P'] = 2

# masks
data['AMD64']['CondBitMasks']['G_CC_MASK_O'] = (1 << data['AMD64']['CondBitOffsets']['G_CC_SHIFT_O'])
data['AMD64']['CondBitMasks']['G_CC_MASK_S'] = (1 << data['AMD64']['CondBitOffsets']['G_CC_SHIFT_S'])
data['AMD64']['CondBitMasks']['G_CC_MASK_Z'] = (1 << data['AMD64']['CondBitOffsets']['G_CC_SHIFT_Z'])
data['AMD64']['CondBitMasks']['G_CC_MASK_A'] = (1 << data['AMD64']['CondBitOffsets']['G_CC_SHIFT_A'])
data['AMD64']['CondBitMasks']['G_CC_MASK_C'] = (1 << data['AMD64']['CondBitOffsets']['G_CC_SHIFT_C'])
data['AMD64']['CondBitMasks']['G_CC_MASK_P'] = (1 << data['AMD64']['CondBitOffsets']['G_CC_SHIFT_P'])

# operation types
data['AMD64']['OpTypes']['G_CC_OP_COPY'] = 0
data['AMD64']['OpTypes']['G_CC_OP_ADDB'] = 1
data['AMD64']['OpTypes']['G_CC_OP_ADDW'] = 2
data['AMD64']['OpTypes']['G_CC_OP_ADDL'] = 3
data['AMD64']['OpTypes']['G_CC_OP_ADDQ'] = 4
data['AMD64']['OpTypes']['G_CC_OP_SUBB'] = 5
data['AMD64']['OpTypes']['G_CC_OP_SUBW'] = 6
data['AMD64']['OpTypes']['G_CC_OP_SUBL'] = 7
data['AMD64']['OpTypes']['G_CC_OP_SUBQ'] = 8
data['AMD64']['OpTypes']['G_CC_OP_ADCB'] = 9
data['AMD64']['OpTypes']['G_CC_OP_ADCW'] = 10
data['AMD64']['OpTypes']['G_CC_OP_ADCL'] = 11
data['AMD64']['OpTypes']['G_CC_OP_ADCQ'] = 12
data['AMD64']['OpTypes']['G_CC_OP_SBBB'] = 13
data['AMD64']['OpTypes']['G_CC_OP_SBBW'] = 14
data['AMD64']['OpTypes']['G_CC_OP_SBBL'] = 15
data['AMD64']['OpTypes']['G_CC_OP_SBBQ'] = 16
data['AMD64']['OpTypes']['G_CC_OP_LOGICB'] = 17
data['AMD64']['OpTypes']['G_CC_OP_LOGICW'] = 18
data['AMD64']['OpTypes']['G_CC_OP_LOGICL'] = 19
data['AMD64']['OpTypes']['G_CC_OP_LOGICQ'] = 20
data['AMD64']['OpTypes']['G_CC_OP_INCB'] = 21
data['AMD64']['OpTypes']['G_CC_OP_INCW'] = 22
data['AMD64']['OpTypes']['G_CC_OP_INCL'] = 23
data['AMD64']['OpTypes']['G_CC_OP_INCQ'] = 24
data['AMD64']['OpTypes']['G_CC_OP_DECB'] = 25
data['AMD64']['OpTypes']['G_CC_OP_DECW'] = 26
data['AMD64']['OpTypes']['G_CC_OP_DECL'] = 27
data['AMD64']['OpTypes']['G_CC_OP_DECQ'] = 28
data['AMD64']['OpTypes']['G_CC_OP_SHLB'] = 29
data['AMD64']['OpTypes']['G_CC_OP_SHLW'] = 30
data['AMD64']['OpTypes']['G_CC_OP_SHLL'] = 31
data['AMD64']['OpTypes']['G_CC_OP_SHLQ'] = 32
data['AMD64']['OpTypes']['G_CC_OP_SHRB'] = 33
data['AMD64']['OpTypes']['G_CC_OP_SHRW'] = 34
data['AMD64']['OpTypes']['G_CC_OP_SHRL'] = 35
data['AMD64']['OpTypes']['G_CC_OP_SHRQ'] = 36
data['AMD64']['OpTypes']['G_CC_OP_ROLB'] = 37
data['AMD64']['OpTypes']['G_CC_OP_ROLW'] = 38
data['AMD64']['OpTypes']['G_CC_OP_ROLL'] = 39
data['AMD64']['OpTypes']['G_CC_OP_ROLQ'] = 40
data['AMD64']['OpTypes']['G_CC_OP_RORB'] = 41
data['AMD64']['OpTypes']['G_CC_OP_RORW'] = 42
data['AMD64']['OpTypes']['G_CC_OP_RORL'] = 43
data['AMD64']['OpTypes']['G_CC_OP_RORQ'] = 44
data['AMD64']['OpTypes']['G_CC_OP_UMULB'] = 45
data['AMD64']['OpTypes']['G_CC_OP_UMULW'] = 46
data['AMD64']['OpTypes']['G_CC_OP_UMULL'] = 47
data['AMD64']['OpTypes']['G_CC_OP_UMULQ'] = 48
data['AMD64']['OpTypes']['G_CC_OP_SMULB'] = 49
data['AMD64']['OpTypes']['G_CC_OP_SMULW'] = 50
data['AMD64']['OpTypes']['G_CC_OP_SMULL'] = 51
data['AMD64']['OpTypes']['G_CC_OP_SMULQ'] = 52
data['AMD64']['OpTypes']['G_CC_OP_NUMBER'] = 53

data['X86']['CondTypes']['CondO']      = 0
data['X86']['CondTypes']['CondNO']     = 1
data['X86']['CondTypes']['CondB']      = 2
data['X86']['CondTypes']['CondNB']     = 3
data['X86']['CondTypes']['CondZ']      = 4
data['X86']['CondTypes']['CondNZ']     = 5
data['X86']['CondTypes']['CondBE']     = 6
data['X86']['CondTypes']['CondNBE']    = 7
data['X86']['CondTypes']['CondS']      = 8
data['X86']['CondTypes']['CondNS']     = 9
data['X86']['CondTypes']['CondP']      = 10
data['X86']['CondTypes']['CondNP']     = 11
data['X86']['CondTypes']['CondL']      = 12
data['X86']['CondTypes']['CondNL']     = 13
data['X86']['CondTypes']['CondLE']     = 14
data['X86']['CondTypes']['CondNLE']    = 15
data['X86']['CondTypes']['CondAlways'] = 16

data['X86']['CondBitOffsets']['G_CC_SHIFT_O'] = 11
data['X86']['CondBitOffsets']['G_CC_SHIFT_S'] = 7
data['X86']['CondBitOffsets']['G_CC_SHIFT_Z'] = 6
data['X86']['CondBitOffsets']['G_CC_SHIFT_A'] = 4
data['X86']['CondBitOffsets']['G_CC_SHIFT_C'] = 0
data['X86']['CondBitOffsets']['G_CC_SHIFT_P'] = 2

# masks
data['X86']['CondBitMasks']['G_CC_MASK_O'] = (1 << data['X86']['CondBitOffsets']['G_CC_SHIFT_O'])
data['X86']['CondBitMasks']['G_CC_MASK_S'] = (1 << data['X86']['CondBitOffsets']['G_CC_SHIFT_S'])
data['X86']['CondBitMasks']['G_CC_MASK_Z'] = (1 << data['X86']['CondBitOffsets']['G_CC_SHIFT_Z'])
data['X86']['CondBitMasks']['G_CC_MASK_A'] = (1 << data['X86']['CondBitOffsets']['G_CC_SHIFT_A'])
data['X86']['CondBitMasks']['G_CC_MASK_C'] = (1 << data['X86']['CondBitOffsets']['G_CC_SHIFT_C'])
data['X86']['CondBitMasks']['G_CC_MASK_P'] = (1 << data['X86']['CondBitOffsets']['G_CC_SHIFT_P'])

data['X86']['OpTypes']['G_CC_OP_COPY'] = 0
data['X86']['OpTypes']['G_CC_OP_ADDB'] = 1
data['X86']['OpTypes']['G_CC_OP_ADDW'] = 2
data['X86']['OpTypes']['G_CC_OP_ADDL'] = 3
data['X86']['OpTypes']['G_CC_OP_SUBB'] = 4
data['X86']['OpTypes']['G_CC_OP_SUBW'] = 5
data['X86']['OpTypes']['G_CC_OP_SUBL'] = 6
data['X86']['OpTypes']['G_CC_OP_ADCB'] = 7
data['X86']['OpTypes']['G_CC_OP_ADCW'] = 8
data['X86']['OpTypes']['G_CC_OP_ADCL'] = 9
data['X86']['OpTypes']['G_CC_OP_SBBB'] = 10
data['X86']['OpTypes']['G_CC_OP_SBBW'] = 11
data['X86']['OpTypes']['G_CC_OP_SBBL'] = 12
data['X86']['OpTypes']['G_CC_OP_LOGICB'] = 13
data['X86']['OpTypes']['G_CC_OP_LOGICW'] = 14
data['X86']['OpTypes']['G_CC_OP_LOGICL'] = 15
data['X86']['OpTypes']['G_CC_OP_INCB'] = 16
data['X86']['OpTypes']['G_CC_OP_INCW'] = 17
data['X86']['OpTypes']['G_CC_OP_INCL'] = 18
data['X86']['OpTypes']['G_CC_OP_DECB'] = 19
data['X86']['OpTypes']['G_CC_OP_DECW'] = 20
data['X86']['OpTypes']['G_CC_OP_DECL'] = 21
data['X86']['OpTypes']['G_CC_OP_SHLB'] = 22
data['X86']['OpTypes']['G_CC_OP_SHLW'] = 23
data['X86']['OpTypes']['G_CC_OP_SHLL'] = 24
data['X86']['OpTypes']['G_CC_OP_SHRB'] = 25
data['X86']['OpTypes']['G_CC_OP_SHRW'] = 26
data['X86']['OpTypes']['G_CC_OP_SHRL'] = 27
data['X86']['OpTypes']['G_CC_OP_ROLB'] = 28
data['X86']['OpTypes']['G_CC_OP_ROLW'] = 29
data['X86']['OpTypes']['G_CC_OP_ROLL'] = 30
data['X86']['OpTypes']['G_CC_OP_RORB'] = 31
data['X86']['OpTypes']['G_CC_OP_RORW'] = 32
data['X86']['OpTypes']['G_CC_OP_RORL'] = 33
data['X86']['OpTypes']['G_CC_OP_UMULB'] = 34
data['X86']['OpTypes']['G_CC_OP_UMULW'] = 35
data['X86']['OpTypes']['G_CC_OP_UMULL'] = 36
data['X86']['OpTypes']['G_CC_OP_SMULB'] = 37
data['X86']['OpTypes']['G_CC_OP_SMULW'] = 38
data['X86']['OpTypes']['G_CC_OP_SMULL'] = 39
data['X86']['OpTypes']['G_CC_OP_NUMBER'] = 40

data['X86']['OpTypes']['G_CC_OP_SMULQ'] = None
data['X86']['OpTypes']['G_CC_OP_UMULQ'] = None
data['X86']['OpTypes']['G_CC_OP_RORQ'] = None
data['X86']['OpTypes']['G_CC_OP_ROLQ'] = None
data['X86']['OpTypes']['G_CC_OP_SHRQ'] = None
data['X86']['OpTypes']['G_CC_OP_SHLQ'] = None
data['X86']['OpTypes']['G_CC_OP_DECQ'] = None
data['X86']['OpTypes']['G_CC_OP_INCQ'] = None
data['X86']['OpTypes']['G_CC_OP_LOGICQ'] = None
data['X86']['OpTypes']['G_CC_OP_SBBQ'] = None
data['X86']['OpTypes']['G_CC_OP_ADCQ'] = None
data['X86']['OpTypes']['G_CC_OP_SUBQ'] = None
data['X86']['OpTypes']['G_CC_OP_ADDQ'] = None

data_inverted = { k_arch: { k_data_class: {y:x for (x,y) in d_data_class.iteritems()} for k_data_class, d_data_class in d_arch.iteritems() } for k_arch,d_arch in data.iteritems() }

data['AMD64']['size'] = 64
data['X86']['size'] = 32

#
# AMD64 internal helpers
#
def pc_preamble(state, nbits, platform=None):
    data_mask = state.se.BitVecVal(2 ** nbits - 1, nbits)
    sign_mask = 1 << (nbits - 1)
    return data_mask, sign_mask

def pc_make_rdata(nbits, cf, pf, af, zf, sf, of, platform=None):
    return cf, pf, af, zf, sf, of

def pc_make_rdata_if_necessary(nbits, cf, pf, af, zf, sf, of, platform=None):
    return  cf.zero_extend(nbits - 1) << data[platform]['CondBitOffsets']['G_CC_SHIFT_C'] | \
            pf.zero_extend(nbits - 1) << data[platform]['CondBitOffsets']['G_CC_SHIFT_P'] | \
            af.zero_extend(nbits - 1) << data[platform]['CondBitOffsets']['G_CC_SHIFT_A'] | \
            zf.zero_extend(nbits - 1) << data[platform]['CondBitOffsets']['G_CC_SHIFT_Z'] | \
            sf.zero_extend(nbits - 1) << data[platform]['CondBitOffsets']['G_CC_SHIFT_S'] | \
            of.zero_extend(nbits - 1) << data[platform]['CondBitOffsets']['G_CC_SHIFT_O']

def pc_actions_ADD(state, nbits, arg_l, arg_r, cc_ndep, platform=None):
    data_mask, sign_mask = pc_preamble(state, nbits, platform=platform)
    res = arg_l + arg_r

    cf = state.se.If(state.se.ULT(res, arg_l), state.se.BitVecVal(1, 1), state.se.BitVecVal(0, 1))
    pf = calc_paritybit(state, res)
    af = (res ^ arg_l ^ arg_r)[data[platform]['CondBitOffsets']['G_CC_SHIFT_A']]
    zf = calc_zerobit(state, res)
    sf = res[nbits - 1:nbits - 1]
    of = ((arg_l ^ arg_r ^ data_mask) & (arg_l ^ res))[nbits - 1:nbits - 1]

    return pc_make_rdata(data[platform]['size'], cf, pf, af, zf, sf, of, platform=platform)

def pc_actions_SUB(state, nbits, arg_l, arg_r, cc_ndep, platform=None):
    data_mask, sign_mask = pc_preamble(state, nbits, platform=platform)
    res = arg_l - arg_r

    cf = state.se.If(state.se.ULT(arg_l, arg_r), state.se.BitVecVal(1, 1), state.se.BitVecVal(0, 1))
    pf = calc_paritybit(state, res)
    af = (res ^ arg_l ^ arg_r)[data[platform]['CondBitOffsets']['G_CC_SHIFT_A']]
    zf = calc_zerobit(state, res)
    sf = res[nbits - 1:nbits - 1]
    of = ((arg_l ^ arg_r) & (arg_l ^ res))[nbits - 1:nbits - 1]

    #cf = state.BV("C_BIT", 1)
    #pf = state.BV("P_BIT", 1)
    #af = state.BV("A_BIT", 1)
    #zf = state.BV("Z_BIT", 1)
    #sf = state.BV("S_BIT", 1)
    #of = state.BV("O_BIT", 1)

    return pc_make_rdata(data[platform]['size'], cf, pf, af, zf, sf, of, platform=platform)

def pc_actions_LOGIC(state, nbits, arg_l, arg_r, cc_ndep, platform=None):
    data_mask, sign_mask = pc_preamble(state, nbits, platform=platform)

    cf = state.se.BitVecVal(0, 1)
    pf = calc_paritybit(state, arg_l)
    af = state.se.BitVecVal(0, 1)
    zf = calc_zerobit(state, arg_l)
    sf = arg_l[nbits-1]
    of = state.se.BitVecVal(0, 1)

    return pc_make_rdata(data[platform]['size'], cf, pf, af, zf, sf, of, platform=platform)

def pc_actions_DEC(state, nbits, res, _, cc_ndep, platform=None):
    data_mask, sign_mask = pc_preamble(state, nbits, platform=platform)
    arg_l = res + 1
    arg_r = 1

    cf = (cc_ndep & data[platform]['CondBitMasks']['G_CC_MASK_C'])[data[platform]['CondBitOffsets']['G_CC_SHIFT_C']]
    pf = calc_paritybit(state, res)
    af = (res ^ arg_l ^ 1)[data[platform]['CondBitOffsets']['G_CC_SHIFT_A']]
    zf = calc_zerobit(state, res)
    sf = res[nbits-1]
    of = state.se.If(sf == arg_l[nbits-1], state.se.BitVecVal(0, 1), state.se.BitVecVal(1, 1))
    return pc_make_rdata(data[platform]['size'], cf, pf, af, zf, sf, of, platform=platform)

def pc_actions_ADC(*args, **kwargs):
    l.error("Unsupported flag action ADC")
    raise SimCCallError("Unsupported flag action. Please implement or bug Yan.")
def pc_actions_SBB(*args, **kwargs):
    l.error("Unsupported flag action SBB")
    raise SimCCallError("Unsupported flag action. Please implement or bug Yan.")

def pc_actions_INC(state, nbits, res, _, cc_ndep, platform=None):
    data_mask, sign_mask = pc_preamble(state, nbits, platform=platform)
    arg_l = res - 1
    arg_r = 1

    cf = (cc_ndep & data[platform]['CondBitMasks']['G_CC_MASK_C'])[data[platform]['CondBitOffsets']['G_CC_SHIFT_C']]
    pf = calc_paritybit(state, res)
    af = (res ^ arg_l ^ 1)[data[platform]['CondBitOffsets']['G_CC_SHIFT_A']]
    zf = calc_zerobit(state, res)
    sf = res[nbits-1]
    of = state.se.If(sf == arg_l[nbits-1], state.se.BitVecVal(0, 1), state.se.BitVecVal(1, 1))
    return pc_make_rdata(data[platform]['size'], cf, pf, af, zf, sf, of, platform=platform)

def pc_actions_SHL(*args, **kwargs):
    l.error("Unsupported flag action SHL")
    raise SimCCallError("Unsupported flag action. Please implement or bug Yan.")

def pc_actions_SHR(state, nbits, remaining, shifted, cc_ndep, platform=None):
    cf = state.se.If(shifted & 1 != 0, state.se.BitVecVal(1, 1), state.se.BitVecVal(0, 1))
    pf = calc_paritybit(state, remaining[7:0])
    af = state.se.BitVecVal(0, 1)
    zf = calc_zerobit(state, remaining)
    sf = remaining[nbits-1]
    of = (remaining[0] ^ shifted[0])[0]
    return pc_make_rdata(data[platform]['size'], cf, pf, af, zf, sf, of, platform=platform)

def pc_actions_ROL(*args, **kwargs):
    l.error("Unsupported flag action ROL")
    raise SimCCallError("Unsupported flag action. Please implement or bug Yan.")
def pc_actions_ROR(*args, **kwargs):
    l.error("Unsupported flag action ROR")
    raise SimCCallError("Unsupported flag action. Please implement or bug Yan.")
def pc_actions_UMUL(*args, **kwargs):
    l.error("Unsupported flag action UMUL")
    raise SimCCallError("Unsupported flag action. Please implement or bug Yan.")
def pc_actions_UMULQ(*args, **kwargs):
    l.error("Unsupported flag action UMULQ")
    raise SimCCallError("Unsupported flag action. Please implement or bug Yan.")
def pc_actions_SMUL(*args, **kwargs):
    l.error("Unsupported flag action SMUL")
    raise SimCCallError("Unsupported flag action. Please implement or bug Yan.")
def pc_actions_SMULQ(*args, **kwargs):
    l.error("Unsupported flag action SMULQ")
    raise SimCCallError("Unsupported flag action. Please implement or bug Yan.")



def pc_calculate_rdata_all_WRK(state, cc_op, cc_dep1_formal, cc_dep2_formal, cc_ndep_formal, platform=None):
    # sanity check
    if type(cc_op) not in (int, long):
        cc_op = flag_concretize(state, cc_op)

    if cc_op == data[platform]['OpTypes']['G_CC_OP_COPY']:
        l.debug("cc_op == data[platform]['OpTypes']['G_CC_OP_COPY']")
        return cc_dep1_formal & (data[platform]['CondBitMasks']['G_CC_MASK_O'] | data[platform]['CondBitMasks']['G_CC_MASK_S'] | data[platform]['CondBitMasks']['G_CC_MASK_Z']
              | data[platform]['CondBitMasks']['G_CC_MASK_A'] | data[platform]['CondBitMasks']['G_CC_MASK_C'] | data[platform]['CondBitMasks']['G_CC_MASK_P'])

    cc_str = data_inverted[platform]['OpTypes'][cc_op]

    if cc_str.endswith('B'):
        nbits = 8
    elif cc_str.endswith('W'):
        nbits = 16
    elif cc_str.endswith('L'):
        nbits = 32
    elif cc_str.endswith('Q'):
        nbits = 64
    l.debug("nbits == %d", nbits)

    cc_dep1_formal = cc_dep1_formal[nbits-1:0]
    cc_dep2_formal = cc_dep2_formal[nbits-1:0]
    # TODO: does ndep need to be extracted as well?

    if cc_str in [ 'G_CC_OP_ADDB', 'G_CC_OP_ADDW', 'G_CC_OP_ADDL', 'G_CC_OP_ADDQ' ]:
        l.debug("cc_str: ADD")
        return pc_actions_ADD(state, nbits, cc_dep1_formal, cc_dep2_formal, cc_ndep_formal, platform=platform)

    if cc_str in [ 'G_CC_OP_ADCB', 'G_CC_OP_ADCW', 'G_CC_OP_ADCL', 'G_CC_OP_ADCQ' ]:
        l.debug("cc_str: ADC")
        return pc_actions_ADC(state, nbits, cc_dep1_formal, cc_dep2_formal, cc_ndep_formal, platform=platform)

    if cc_str in [ 'G_CC_OP_SUBB', 'G_CC_OP_SUBW', 'G_CC_OP_SUBL', 'G_CC_OP_SUBQ' ]:
        l.debug("cc_str: SUB")
        return pc_actions_SUB(state, nbits, cc_dep1_formal, cc_dep2_formal, cc_ndep_formal, platform=platform)

    if cc_str in [ 'G_CC_OP_SBBB', 'G_CC_OP_SBBW', 'G_CC_OP_SBBL', 'G_CC_OP_SBBQ' ]:
        l.debug("cc_str: SBB")
        return pc_actions_SBB(state, nbits, cc_dep1_formal, cc_dep2_formal, cc_ndep_formal, platform=platform)

    if cc_str in [ 'G_CC_OP_LOGICB', 'G_CC_OP_LOGICW', 'G_CC_OP_LOGICL', 'G_CC_OP_LOGICQ' ]:
        l.debug("cc_str: LOGIC")
        return pc_actions_LOGIC(state, nbits, cc_dep1_formal, cc_dep2_formal, cc_ndep_formal, platform=platform)

    if cc_str in [ 'G_CC_OP_INCB', 'G_CC_OP_INCW', 'G_CC_OP_INCL', 'G_CC_OP_INCQ' ]:
        l.debug("cc_str: INC")
        return pc_actions_INC(state, nbits, cc_dep1_formal, cc_dep2_formal, cc_ndep_formal, platform=platform)

    if cc_str in [ 'G_CC_OP_DECB', 'G_CC_OP_DECW', 'G_CC_OP_DECL', 'G_CC_OP_DECQ' ]:
        l.debug("cc_str: DEC")
        return pc_actions_DEC(state, nbits, cc_dep1_formal, cc_dep2_formal, cc_ndep_formal, platform=platform)

    if cc_str in [ 'G_CC_OP_SHLB', 'G_CC_OP_SHLW', 'G_CC_OP_SHLL', 'G_CC_OP_SHLQ' ]:
        l.debug("cc_str: SHL")
        return pc_actions_SHL(state, nbits, cc_dep1_formal, cc_dep2_formal, cc_ndep_formal, platform=platform)

    if cc_str in [ 'G_CC_OP_SHRB', 'G_CC_OP_SHRW', 'G_CC_OP_SHRL', 'G_CC_OP_SHRQ' ]:
        l.debug("cc_str: SHR")
        return pc_actions_SHR(state, nbits, cc_dep1_formal, cc_dep2_formal, cc_ndep_formal, platform=platform)

    if cc_str in [ 'G_CC_OP_ROLB', 'G_CC_OP_ROLW', 'G_CC_OP_ROLL', 'G_CC_OP_ROLQ' ]:
        l.debug("cc_str: ROL")
        return pc_actions_ROL(state, nbits, cc_dep1_formal, cc_dep2_formal, cc_ndep_formal, platform=platform)

    if cc_str in [ 'G_CC_OP_RORB', 'G_CC_OP_RORW', 'G_CC_OP_RORL', 'G_CC_OP_RORQ' ]:
        l.debug("cc_str: ROR")
        return pc_actions_ROR(state, nbits, cc_dep1_formal, cc_dep2_formal, cc_ndep_formal, platform=platform)

    if cc_str in [ 'G_CC_OP_UMULB', 'G_CC_OP_UMULW', 'G_CC_OP_UMULL', 'G_CC_OP_UMULQ' ]:
        l.debug("cc_str: UMUL")
        return pc_actions_UMUL(state, nbits, cc_dep1_formal, cc_dep2_formal, cc_ndep_formal, platform=platform)
    if cc_str == 'G_CC_OP_UMULQ':
        l.debug("cc_str: UMULQ")
        return pc_actions_UMULQ(state, nbits, cc_dep1_formal, cc_dep2_formal, cc_ndep_formal, platform=platform)
    if cc_str in [ 'G_CC_OP_SMULB', 'G_CC_OP_SMULW', 'G_CC_OP_SMULL', 'G_CC_OP_SMULQ' ]:
        l.debug("cc_str: SMUL")
        return pc_actions_SMUL(state, nbits, cc_dep1_formal, cc_dep2_formal, cc_ndep_formal, platform=platform)
    if cc_str == 'G_CC_OP_SMULQ':
        l.debug("cc_str: SMULQ")
        return pc_actions_SMULQ(state, nbits, cc_dep1_formal, cc_dep2_formal, cc_ndep_formal, platform=platform)

    l.error("Unsupported cc_op %d in in pc_calculate_rdata_all_WRK", cc_op)
    raise SimCCallError("Unsupported cc_op in pc_calculate_rdata_all_WRK")

# This function returns all the data
def pc_calculate_rdata_all(state, cc_op, cc_dep1, cc_dep2, cc_ndep, platform=None):
    rdata_all = pc_calculate_rdata_all_WRK(state, cc_op, cc_dep1, cc_dep2, cc_ndep, platform=platform)
    if type(rdata_all) is tuple:
        return pc_make_rdata_if_necessary(data[platform]['size'], *rdata_all, platform=platform), [ ]
    else:
        return rdata_all, [ ]

# This function takes a condition that is being checked (ie, zero bit), and basically
# returns that bit
def pc_calculate_condition(state, cond, cc_op, cc_dep1, cc_dep2, cc_ndep, platform=None):
    rdata_all = pc_calculate_rdata_all_WRK(state, cc_op, cc_dep1, cc_dep2, cc_ndep, platform=platform)
    if type(rdata_all) is tuple:
        cf, pf, af, zf, sf, of = rdata_all
        if state.se.symbolic(cond):
            raise SimError("Hit a symbolic 'cond' in pc_calculate_condition. Panic.")

        v = flag_concretize(state, cond)
        inv = v & 1
        l.debug("inv: %d", inv)

        if v in [ data[platform]['CondTypes']['CondO'], data[platform]['CondTypes']['CondNO'] ]:
            l.debug("CondO")
            #of = state.se.LShR(rdata, data[platform]['G_CC_SHIFT_O'])
            r = 1 & (inv ^ of)

        elif v in [ data[platform]['CondTypes']['CondZ'], data[platform]['CondTypes']['CondNZ'] ]:
            l.debug("CondZ")
            #zf = state.se.LShR(rdata, data[platform]['G_CC_SHIFT_Z'])
            r = 1 & (inv ^ zf)

        elif v in [ data[platform]['CondTypes']['CondB'], data[platform]['CondTypes']['CondNB'] ]:
            l.debug("CondB")
            #cf = state.se.LShR(rdata, data[platform]['G_CC_SHIFT_C'])
            r = 1 & (inv ^ cf)

        elif v in [ data[platform]['CondTypes']['CondBE'], data[platform]['CondTypes']['CondNBE'] ]:
            l.debug("CondBE")
            #cf = state.se.LShR(rdata, data[platform]['G_CC_SHIFT_C'])
            #zf = state.se.LShR(rdata, data[platform]['G_CC_SHIFT_Z'])
            r = 1 & (inv ^ (cf | zf))

        elif v in [ data[platform]['CondTypes']['CondS'], data[platform]['CondTypes']['CondNS'] ]:
            l.debug("CondS")
            #sf = state.se.LShR(rdata, data[platform]['G_CC_SHIFT_S'])
            r = 1 & (inv ^ sf)

        elif v in [ data[platform]['CondTypes']['CondP'], data[platform]['CondTypes']['CondNP'] ]:
            l.debug("CondP")
            #pf = state.se.LShR(rdata, data[platform]['G_CC_SHIFT_P'])
            r = 1 & (inv ^ pf)

        elif v in [ data[platform]['CondTypes']['CondL'], data[platform]['CondTypes']['CondNL'] ]:
            l.debug("CondL")
            #sf = state.se.LShR(rdata, data[platform]['G_CC_SHIFT_S'])
            #of = state.se.LShR(rdata, data[platform]['G_CC_SHIFT_O'])
            r = 1 & (inv ^ (sf ^ of))

        elif v in [ data[platform]['CondTypes']['CondLE'], data[platform]['CondTypes']['CondNLE'] ]:
            l.debug("CondLE")
            #sf = state.se.LShR(rdata, data[platform]['G_CC_SHIFT_S'])
            #of = state.se.LShR(rdata, data[platform]['G_CC_SHIFT_O'])
            #zf = state.se.LShR(rdata, data[platform]['G_CC_SHIFT_Z'])
            r = 1 & (inv ^ ((sf ^ of) | zf))

        return state.se.Concat(state.BVV(0, state.arch.bits-1), r), [ ]
    else:
        rdata = rdata_all
        if state.se.symbolic(cond):
            raise SimError("Hit a symbolic 'cond' in pc_calculate_condition. Panic.")

        v = flag_concretize(state, cond)
        inv = v & 1
        l.debug("inv: %d", inv)


        # THIS IS A FUCKING HACK
        if v == 0xe:
            # jle
            pass
            # import ipdb; ipdb.set_trace()    l.debug("cond value: 0x%x", v)
        if v in [data[platform]['CondTypes']['CondO'], data[platform]['CondTypes']['CondNO']]:
            l.debug("CondO")
            of = state.se.LShR(rdata, data[platform]['CondBitOffsets']['G_CC_SHIFT_O'])
            return 1 & (inv ^ of), []

        if v in [data[platform]['CondTypes']['CondZ'], data[platform]['CondTypes']['CondNZ']]:
            l.debug("CondZ")
            zf = state.se.LShR(rdata, data[platform]['CondBitOffsets']['G_CC_SHIFT_Z'])
            return 1 & (inv ^ zf), []

        if v in [data[platform]['CondTypes']['CondB'], data[platform]['CondTypes']['CondNB']]:
            l.debug("CondB")
            cf = state.se.LShR(rdata, data[platform]['CondBitOffsets']['G_CC_SHIFT_C'])
            return 1 & (inv ^ cf), []

        if v in [data[platform]['CondTypes']['CondBE'], data[platform]['CondTypes']['CondNBE']]:
            l.debug("CondBE")
            cf = state.se.LShR(rdata, data[platform]['CondBitOffsets']['G_CC_SHIFT_C'])
            zf = state.se.LShR(rdata, data[platform]['CondBitOffsets']['G_CC_SHIFT_Z'])
            return 1 & (inv ^ (cf | zf)), []

        if v in [data[platform]['CondTypes']['CondS'], data[platform]['CondTypes']['CondNS']]:
            l.debug("CondS")
            sf = state.se.LShR(rdata, data[platform]['CondBitOffsets']['G_CC_SHIFT_S'])
            return 1 & (inv ^ sf), []

        if v in [data[platform]['CondTypes']['CondP'], data[platform]['CondTypes']['CondNP']]:
            l.debug("CondP")
            pf = state.se.LShR(rdata, data[platform]['CondBitOffsets']['G_CC_SHIFT_P'])
            return 1 & (inv ^ pf), []

        if v in [data[platform]['CondTypes']['CondL'], data[platform]['CondTypes']['CondNL']]:
            l.debug("CondL")
            sf = state.se.LShR(rdata, data[platform]['CondBitOffsets']['G_CC_SHIFT_S'])
            of = state.se.LShR(rdata, data[platform]['CondBitOffsets']['G_CC_SHIFT_O'])
            return 1 & (inv ^ (sf ^ of)), []

        if v in [data[platform]['CondTypes']['CondLE'], data[platform]['CondTypes']['CondNLE']]:
            l.debug("CondLE")
            sf = state.se.LShR(rdata, data[platform]['CondBitOffsets']['G_CC_SHIFT_S'])
            of = state.se.LShR(rdata, data[platform]['CondBitOffsets']['G_CC_SHIFT_O'])
            zf = state.se.LShR(rdata, data[platform]['CondBitOffsets']['G_CC_SHIFT_Z'])
            return 1 & (inv ^ ((sf ^ of) | zf)), []

    l.error("Unsupported condition %d in in pc_calculate_condition", v)
    raise SimCCallError("Unrecognized condition in pc_calculate_condition")

# ADD


# SUB


def pc_actions_SUB_CondZ(state, arg_l, arg_r, cc_ndep):
    se = state.se

    result = (arg_l == arg_r)
    if se.is_true(result):
        r = se.BVV(1, 1)
    elif se.is_false(result):
        r = se.BVV(0, 1)
    else:
        r = se.If(arg_l == arg_r, se.BitVecVal(1, 1), se.BitVecVal(0, 1))

    return r

def pc_actions_SUB_CondNZ(state, arg_l, arg_r, cc_ndep):
    se = state.se

    result = (arg_l != arg_r)
    if se.is_true(result):
        r = se.BVV(1, 1)
    elif se.is_false(result):
        r = se.BVV(0, 1)
    else:
        r = se.If(arg_l != arg_r, se.BitVecVal(1, 1), se.BitVecVal(0, 1))

    return r

def pc_actions_SUB_CondB(state, arg_l, arg_r, cc_ndep):
    se = state.se

    result = se.ULT(arg_l, arg_r)
    if se.is_true(result):
        r = se.BVV(1, 1)
    elif se.is_false(result):
        r = se.BVV(0, 1)
    else:
        r = se.If(result, se.BitVecVal(1, 1), se.BitVecVal(0, 1))

    return r

def pc_actions_SUB_CondBE(state, arg_l, arg_r, cc_ndep):
    se = state.se

    result = se.ULE(arg_l, arg_r)
    if se.is_true(result):
        r = se.BVV(1, 1)
    elif se.is_false(result):
        r = se.BVV(0, 1)
    else:
        r = se.If(result, se.BitVecVal(1, 1), se.BitVecVal(0, 1))

    return r

def pc_actions_SUB_CondNBE(state, arg_l, arg_r, cc_ndep):
    se = state.se

    result = se.UGT(arg_l, arg_r)
<<<<<<< HEAD
=======
    if se.is_true(result):
        r = se.BVV(1, 1)
    elif se.is_false(result):
        r = se.BVV(0, 1)
    else:
        r = se.If(result, se.BitVecVal(1, 1), se.BitVecVal(0, 1))

    return r

def pc_actions_SUB_CondL(state, arg_l, arg_r, cc_ndep):
    se = state.se

    result = (arg_l < arg_r)
>>>>>>> 6549ce34
    if se.is_true(result):
        r = se.BVV(1, 1)
    elif se.is_false(result):
        r = se.BVV(0, 1)
    else:
        r = se.If(result, se.BitVecVal(1, 1), se.BitVecVal(0, 1))

    return r

def pc_actions_SUB_CondLE(state, arg_l, arg_r, cc_ndep):
    se = state.se

    result = (arg_l <= arg_r)
    if se.is_true(result):
        r = se.BVV(1, 1)
    elif se.is_false(result):
        r = se.BVV(0, 1)
    else:
        r = se.If(se.ULE(arg_l, arg_r), se.BitVecVal(1, 1), se.BitVecVal(0, 1))

    return r

def pc_actions_SUB_CondNLE(state, cc_dep1, cc_dep2, cc_ndep):
    import ipdb; ipdb.set_trace()

    return 0

# LOGIC

def pc_actions_LOGIC_CondZ(state, arg_l, arg_r, cc_ndep):
    se = state.se

    result = (arg_l == 0)
    if se.is_true(result):
        r = se.BVV(1, 1)
    elif se.is_false(result):
        r = se.BVV(0, 1)
    else:
        r = state.se.If(result, se.BitVecVal(1, 1), se.BitVecVal(0, 1))

    return r

def pc_actions_LOGIC_CondNZ(state, arg_l, arg_r, cc_ndep):
    se = state.se

    result = (arg_l != 0)
    if se.is_true(result):
        r = se.BVV(1, 1)
    elif se.is_false(result):
        r = se.BVV(0, 1)
    else:
        r = state.se.If(result, se.BitVecVal(1, 1), se.BitVecVal(0, 1))

    return r

def pc_actions_LOGIC_CondS(state, arg_l, arg_r, cc_ndep):
    se = state.se

    result = (arg_l < 0)
    if se.is_true(result):
        r = se.BVV(1, 1)
    elif se.is_false(result):
        r = se.BVV(0, 1)
    else:
        r = state.se.If(arg_l < 0, se.BitVecVal(1, 1), se.BitVecVal(0, 1))

    return r

def pc_calculate_condition_simple(state, cond, cc_op, cc_dep1, cc_dep2, cc_ndep, platform=None):
    '''
    A simplified version of pc_calculate_condition(), which doesn't support symbolic flags for now.
    '''

    # rdata_all = pc_calculate_rdata_all_WRK(state, cc_op, cc_dep1, cc_dep2, cc_ndep, platform=platform)

    #cf, pf, af, zf, sf, of = rdata_all

    if state.se.symbolic(cond):
        raise SimError("Hit a symbolic 'cond' in pc_calculate_condition. Panic.")

    v = flag_concretize(state, cond)
    #inv = v & 1
    #l.debug("inv: %d", inv)
    v = flag_concretize(state, cond)

    # Extract the operation
    cc_op = flag_concretize(state, cc_op)
    op = data_inverted[platform]['OpTypes'][cc_op]
    op = op[8 : -1]

    # Extract the condition
    cond = None
    # TODO: Convert it to a table-lookup later
    for key, cond_val in data[platform]['CondTypes'].iteritems():
        if cond_val == v:
            cond = key

    funcname = "pc_actions_%s_%s" % (op, cond)
    if funcname in globals():
        r = globals()[funcname](state, cc_dep1, cc_dep2, cc_ndep)

        return state.se.Concat(state.BVV(0, state.arch.bits - 1), r), []
    else:
        raise Exception('%s not found.' % funcname)

    if v in [ data[platform]['CondTypes']['CondO'], data[platform]['CondTypes']['CondNO'] ]:
        l.debug("CondO")
        #of = state.se.LShR(rdata, data[platform]['G_CC_SHIFT_O'])
        r = 1 & (inv ^ of)

    elif v in [ data[platform]['CondTypes']['CondZ'], data[platform]['CondTypes']['CondNZ'] ]:
        l.debug("CondZ")
        r = 1 & (inv ^ zf)

    elif v in [ data[platform]['CondTypes']['CondB'], data[platform]['CondTypes']['CondNB'] ]:
        l.debug("CondB")
        #cf = state.se.LShR(rdata, data[platform]['G_CC_SHIFT_C'])
        r = 1 & (inv ^ cf)

    elif v in [ data[platform]['CondTypes']['CondBE'], data[platform]['CondTypes']['CondNBE'] ]:
        l.debug("CondBE")
        #cf = state.se.LShR(rdata, data[platform]['G_CC_SHIFT_C'])
        #zf = state.se.LShR(rdata, data[platform]['G_CC_SHIFT_Z'])
        r = 1 & (inv ^ (cf | zf))

    elif v in [ data[platform]['CondTypes']['CondS'], data[platform]['CondTypes']['CondNS'] ]:
        l.debug("CondS")
        #sf = state.se.LShR(rdata, data[platform]['G_CC_SHIFT_S'])
        r = 1 & (inv ^ sf)

    elif v in [ data[platform]['CondTypes']['CondP'], data[platform]['CondTypes']['CondNP'] ]:
        l.debug("CondP")
        #pf = state.se.LShR(rdata, data[platform]['G_CC_SHIFT_P'])
        r = 1 & (inv ^ pf)

    elif v in [ data[platform]['CondTypes']['CondL'], data[platform]['CondTypes']['CondNL'] ]:
        l.debug("CondL")
        #sf = state.se.LShR(rdata, data[platform]['G_CC_SHIFT_S'])
        #of = state.se.LShR(rdata, data[platform]['G_CC_SHIFT_O'])
        r = 1 & (inv ^ (sf ^ of))

    elif v in [ data[platform]['CondTypes']['CondLE'], data[platform]['CondTypes']['CondNLE'] ]:
        l.debug("CondLE")
        #sf = state.se.LShR(rdata, data[platform]['G_CC_SHIFT_S'])
        #of = state.se.LShR(rdata, data[platform]['G_CC_SHIFT_O'])
        #zf = state.se.LShR(rdata, data[platform]['G_CC_SHIFT_Z'])
        r = 1 & (inv ^ ((sf ^ of) | zf))

    return state.se.Concat(state.BVV(0, state.arch.bits-1), r), [ ]

def pc_calculate_rdata_c(state, cc_op, cc_dep1, cc_dep2, cc_ndep, platform=None):
    cc_op = flag_concretize(state, cc_op)

    if cc_op == data[platform]['OpTypes']['G_CC_OP_COPY']:
        return state.se.LShR(cc_dep1, data[platform]['CondBitOffsets']['G_CC_SHIFT_C']) & 1, [ ] # TODO: actual constraints
    elif cc_op in ( data[platform]['OpTypes']['G_CC_OP_LOGICQ'], data[platform]['OpTypes']['G_CC_OP_LOGICL'], data[platform]['OpTypes']['G_CC_OP_LOGICW'], data[platform]['OpTypes']['G_CC_OP_LOGICB'] ):
        return state.se.BitVecVal(0, state.arch.bits), [ ] # TODO: actual constraints

    rdata_all = pc_calculate_rdata_all_WRK(state, cc_op,cc_dep1,cc_dep2,cc_ndep, platform=platform)

    if type(rdata_all) is tuple:
        cf, pf, af, zf, sf, of = rdata_all
        return state.se.Concat(state.BVV(0, state.arch.bits-1), cf & 1), [ ]
    else:
        return state.se.LShR(rdata_all, data[platform]['CondBitOffsets']['G_CC_SHIFT_C']) & 1, []

###########################
### AMD64-specific ones ###
###########################
def amd64g_calculate_condition(state, cond, cc_op, cc_dep1, cc_dep2, cc_ndep):
    if USE_SIMPLIFIED_CCALLS in state.options:
        return pc_calculate_condition_simple(state, cond, cc_op, cc_dep1, cc_dep2, cc_ndep, platform='AMD64')
    else:
        return pc_calculate_condition(state, cond, cc_op, cc_dep1, cc_dep2, cc_ndep, platform='AMD64')

def amd64g_calculate_rflags_all(state, cc_op, cc_dep1, cc_dep2, cc_ndep):
    return pc_calculate_rdata_all(state, cc_op, cc_dep1, cc_dep2, cc_ndep, platform='AMD64')

def amd64g_calculate_rflags_c(state, cc_op, cc_dep1, cc_dep2, cc_ndep):
    return pc_calculate_rdata_c(state, cc_op, cc_dep1, cc_dep2, cc_ndep, platform='AMD64')

###########################
### X86-specific ones ###
###########################
def x86g_calculate_condition(state, cond, cc_op, cc_dep1, cc_dep2, cc_ndep):
    if USE_SIMPLIFIED_CCALLS in state.options:
        return pc_calculate_condition_simple(state, cond, cc_op, cc_dep1, cc_dep2, cc_ndep, platform='X86')
    else:
        return pc_calculate_condition(state, cond, cc_op, cc_dep1, cc_dep2, cc_ndep, platform='X86')

def x86g_calculate_eflags_all(state, cc_op, cc_dep1, cc_dep2, cc_ndep):
    return pc_calculate_rdata_all(state, cc_op, cc_dep1, cc_dep2, cc_ndep, platform='X86')

def x86g_calculate_eflags_c(state, cc_op, cc_dep1, cc_dep2, cc_ndep):
    return pc_calculate_rdata_c(state, cc_op, cc_dep1, cc_dep2, cc_ndep, platform='X86')

#
# x86 segment selection
#

def get_segdescr_base(state, descriptor):
    lo = descriptor[47:32]
    mid = descriptor[31:24]
    hi = descriptor[7:0]
    return state.se.Concat(hi, mid, lo)

def get_segdescr_limit(state, descriptor):
    lo = descriptor[63:48]
    hi = descriptor[15:12]
    return state.se.Concat(hi, lo).zero_extend(8)

def x86g_use_seg_selector(state, ldt, gdt, seg_selector, virtual_addr):
    return ((seg_selector << 16) | virtual_addr).zero_extend(32), ()
# TODO: /* Check for wildly invalid selector. */
# TODO: if (seg_selector & ~0xFFFF)
# TODO:     goto bad;

# TODO:    seg_selector = seg_selector & 0x0000FFFF
# TODO:
# TODO:   #/* Sanity check the segment selector.  Ensure that RPL=11b (least
# TODO:   #    privilege).  This forms the bottom 2 bits of the selector. */
# TODO:   if ((seg_selector & 3) != 3)
# TODO:       goto bad;

# TODO:   /* Extract the TI bit (0 means GDT, 1 means LDT) */
# TODO:   tiBit = (seg_selector >> 2) & 1;

# TODO:   /* Convert the segment selector onto a table index */
# TODO:   seg_selector >>= 3;
# TODO:   vassert(seg_selector >= 0 && seg_selector < 8192);

# TODO:   if (tiBit == 0) {

# TODO:       /* GDT access. */
# TODO:       /* Do we actually have a GDT to look at? */
# TODO:       if (gdt == 0)
# TODO:           goto bad;

# TODO:       /* Check for access to non-existent entry. */
# TODO:       if (seg_selector >= VEX_GUEST_X86_GDT_NENT)
# TODO:           goto bad;

# TODO:       the_descrs = (VexGuestX86SegDescr*)gdt;
# TODO:       base  = get_segdescr_base (&the_descrs[seg_selector]);
# TODO:       limit = get_segdescr_limit(&the_descrs[seg_selector]);

# TODO:   } else {

# TODO:       /* All the same stuff, except for the LDT. */
# TODO:       if (ldt == 0)
# TODO:           goto bad;

# TODO:       if (seg_selector >= VEX_GUEST_X86_LDT_NENT)
# TODO:           goto bad;

# TODO:       the_descrs = (VexGuestX86SegDescr*)ldt;
# TODO:       base  = get_segdescr_base (&the_descrs[seg_selector]);
# TODO:       limit = get_segdescr_limit(&the_descrs[seg_selector]);

# TODO:   }

# TODO:   /* Do the limit check.  Note, this check is just slightly too
# TODO:       slack.  Really it should be "if (virtual_addr + size - 1 >=
# TODO:       limit)," but we don't have the size info to hand.  Getting it
# TODO:       could be significantly complex.  */
# TODO:   if (virtual_addr >= limit)
# TODO:       goto bad;

# TODO:   if (verboze)
# TODO:       vex_printf("x86h_use_seg_selector: "
# TODO:                     "base = 0x%x, addr = 0x%x\n",
# TODO:                     base, base + virtual_addr);

# TODO:   /* High 32 bits are zero, indicating success. */
# TODO:   return (ULong)( ((UInt)virtual_addr) + base );

# TODO:bad:
# TODO:   return 1ULL << 32;
# TODO:

#################
### ARM Flags ###
#################

ARMCondEQ = 0 #   /* equal                         : Z=1 */
ARMCondNE = 1 #   /* not equal                     : Z=0 */
ARMCondHS = 2 #   /* >=u (higher or same)          : C=1 */
ARMCondLO = 3 #   /* <u  (lower)                   : C=0 */
ARMCondMI = 4 #   /* minus (negative)              : N=1 */
ARMCondPL = 5 #   /* plus (zero or +ve)            : N=0 */
ARMCondVS = 6 #   /* overflow                      : V=1 */
ARMCondVC = 7 #   /* no overflow                   : V=0 */
ARMCondHI = 8 #   /* >u   (higher)                 : C=1 && Z=0 */
ARMCondLS = 9 #   /* <=u  (lower or same)          : C=0 || Z=1 */
ARMCondGE = 10 #  /* >=s (signed greater or equal) : N=V */
ARMCondLT = 11 #  /* <s  (signed less than)        : N!=V */
ARMCondGT = 12 #  /* >s  (signed greater)          : Z=0 && N=V */
ARMCondLE = 13 #  /* <=s (signed less or equal)    : Z=1 || N!=V */
ARMCondAL = 14 #  /* always (unconditional)        : 1 */
ARMCondNV = 15 #   /* never (unconditional):        : 0 */

ARMG_CC_OP_COPY = 0   # /* DEP1 = NZCV in 31:28, DEP2 = 0, DEP3 = 0 just copy DEP1 to output */
ARMG_CC_OP_ADD = 1    # /* DEP1 = argL (Rn) =  DEP2 = argR (shifter_op) =  DEP3 = 0 */
ARMG_CC_OP_SUB = 2    # /* DEP1 = argL (Rn) =  DEP2 = argR (shifter_op) =  DEP3 = 0 */
ARMG_CC_OP_ADC = 3    # /* DEP1 = argL (Rn) =  DEP2 = arg2 (shifter_op) =  DEP3 = oldC (in LSB) */
ARMG_CC_OP_SBB = 4    # /* DEP1 = argL (Rn) =  DEP2 = arg2 (shifter_op) =  DEP3 = oldC (in LSB) */
ARMG_CC_OP_LOGIC = 5  # /* DEP1 = result =  DEP2 = shifter_carry_out (in LSB) =  DEP3 = old V flag (in LSB) */
ARMG_CC_OP_MUL = 6    # /* DEP1 = result =  DEP2 = 0 =  DEP3 = oldC:old_V (in bits 1:0) */
ARMG_CC_OP_MULL = 7   # /* DEP1 = resLO32 =  DEP2 = resHI32 =  DEP3 = oldC:old_V (in bits 1:0) */
ARMG_CC_OP_NUMBER = 8

ARMG_CC_SHIFT_N = 31
ARMG_CC_SHIFT_Z = 30
ARMG_CC_SHIFT_C = 29
ARMG_CC_SHIFT_V = 28
ARMG_CC_SHIFT_Q = 27

def armg_calculate_flag_n(state, cc_op, cc_dep1, cc_dep2, cc_dep3):
    concrete_op = flag_concretize(state, cc_op)
    flag = None

    if concrete_op == ARMG_CC_OP_COPY:
        flag = state.se.LShR(cc_dep1, ARMG_CC_SHIFT_N) & 1
    elif concrete_op == ARMG_CC_OP_ADD:
        res = cc_dep1 + cc_dep2
        flag = state.se.LShR(res, 31)
    elif concrete_op == ARMG_CC_OP_SUB:
        res = cc_dep1 - cc_dep2
        flag = state.se.LShR(res, 31)
    elif concrete_op == ARMG_CC_OP_ADC:
        res = cc_dep1 + cc_dep2 + cc_dep3
        flag = state.se.LShR(res, 31)
    elif concrete_op == ARMG_CC_OP_SBB:
        res = cc_dep1 - cc_dep2 - (cc_dep3^1)
        flag = state.se.LShR(res, 31)
    elif concrete_op == ARMG_CC_OP_LOGIC:
        flag = state.se.LShR(cc_dep1, 31)
    elif concrete_op == ARMG_CC_OP_MUL:
        flag = state.se.LShR(cc_dep1, 31)
    elif concrete_op == ARMG_CC_OP_MULL:
        flag = state.se.LShR(cc_dep2, 31)

    if flag is not None: return flag, [ cc_op == concrete_op ]
    l.error("Unknown cc_op %s", cc_op)
    raise SimCCallError("Unknown cc_op %s" % cc_op)

def arm_zerobit(state, x):
    return calc_zerobit(state, x).zero_extend(31)

def armg_calculate_flag_z(state, cc_op, cc_dep1, cc_dep2, cc_dep3):
    concrete_op = flag_concretize(state, cc_op)
    flag = None

    if concrete_op == ARMG_CC_OP_COPY:
        flag = state.se.LShR(cc_dep1, ARMG_CC_SHIFT_Z) & 1
    elif concrete_op == ARMG_CC_OP_ADD:
        res = cc_dep1 + cc_dep2
        flag = arm_zerobit(state, res)
    elif concrete_op == ARMG_CC_OP_SUB:
        res = cc_dep1 - cc_dep2
        flag = arm_zerobit(state, res)
    elif concrete_op == ARMG_CC_OP_ADC:
        res = cc_dep1 + cc_dep2 + cc_dep3
        flag = arm_zerobit(state, res)
    elif concrete_op == ARMG_CC_OP_SBB:
        res = cc_dep1 - cc_dep2 - (cc_dep3^1)
        flag = arm_zerobit(state, res)
    elif concrete_op == ARMG_CC_OP_LOGIC:
        flag = arm_zerobit(state, cc_dep1)
    elif concrete_op == ARMG_CC_OP_MUL:
        flag = arm_zerobit(state, cc_dep1)
    elif concrete_op == ARMG_CC_OP_MULL:
        flag = arm_zerobit(state, cc_dep1 | cc_dep2)

    if flag is not None: return flag, [ cc_op == concrete_op ]

    l.error("Unknown cc_op %s", concrete_op)
    raise SimCCallError("Unknown cc_op %s" % concrete_op)

def armg_calculate_flag_c(state, cc_op, cc_dep1, cc_dep2, cc_dep3):
    concrete_op = flag_concretize(state, cc_op)
    flag = None

    if concrete_op == ARMG_CC_OP_COPY:
        flag = state.se.LShR(cc_dep1, ARMG_CC_SHIFT_C) & 1
    elif concrete_op == ARMG_CC_OP_ADD:
        res = cc_dep1 + cc_dep2
        flag = boolean_extend(state, state.se.ULT, res, cc_dep1, 32)
    elif concrete_op == ARMG_CC_OP_SUB:
        flag = boolean_extend(state, state.se.UGE, cc_dep1, cc_dep2, 32)
    elif concrete_op == ARMG_CC_OP_ADC:
        res = cc_dep1 + cc_dep2 + cc_dep3
        flag = state.se.If(cc_dep2 != 0, boolean_extend(state, state.se.ULE, res, cc_dep1, 32), boolean_extend(state, state.se.ULT, res, cc_dep1, 32))
    elif concrete_op == ARMG_CC_OP_SBB:
        flag = state.se.If(cc_dep2 != 0, boolean_extend(state, state.se.UGE, cc_dep1, cc_dep2, 32), boolean_extend(state, state.se.UGT, cc_dep1, cc_dep2, 32))
    elif concrete_op == ARMG_CC_OP_LOGIC:
        flag = cc_dep2
    elif concrete_op == ARMG_CC_OP_MUL:
        flag = (state.se.LShR(cc_dep3, 1)) & 1
    elif concrete_op == ARMG_CC_OP_MULL:
        flag = (state.se.LShR(cc_dep3, 1)) & 1

    if flag is not None: return flag, [ cc_op == concrete_op ]

    l.error("Unknown cc_op %s", cc_op)
    raise SimCCallError("Unknown cc_op %s" % cc_op)

def armg_calculate_flag_v(state, cc_op, cc_dep1, cc_dep2, cc_dep3):
    concrete_op = flag_concretize(state, cc_op)
    flag = None

    if concrete_op == ARMG_CC_OP_COPY:
        flag = state.se.LShR(cc_dep1, ARMG_CC_SHIFT_V) & 1
    elif concrete_op == ARMG_CC_OP_ADD:
        res = cc_dep1 + cc_dep2
        v = ((res ^ cc_dep1) & (res ^ cc_dep2))
        flag = state.se.LShR(v, 31)
    elif concrete_op == ARMG_CC_OP_SUB:
        res = cc_dep1 - cc_dep2
        v = ((cc_dep1 ^ cc_dep2) & (cc_dep1 ^ res))
        flag = state.se.LShR(v, 31)
    elif concrete_op == ARMG_CC_OP_ADC:
        res = cc_dep1 + cc_dep2 + cc_dep3
        v = ((res ^ cc_dep1) & (res ^ cc_dep2))
        flag = state.se.LShR(v, 31)
    elif concrete_op == ARMG_CC_OP_SBB:
        res = cc_dep1 - cc_dep2 - (cc_dep3^1)
        v = ((cc_dep1 ^ cc_dep2) & (cc_dep1 ^ res))
        flag = state.se.LShR(v, 31)
    elif concrete_op == ARMG_CC_OP_LOGIC:
        flag = cc_dep3
    elif concrete_op == ARMG_CC_OP_MUL:
        flag = cc_dep3 & 1
    elif concrete_op == ARMG_CC_OP_MULL:
        flag = cc_dep3 & 1

    if flag is not None: return flag, [ cc_op == concrete_op ]

    l.error("Unknown cc_op %s", cc_op)
    raise SimCCallError("Unknown cc_op %s" % cc_op)

def armg_calculate_data_nzcv(state, cc_op, cc_dep1, cc_dep2, cc_dep3):
    # NOTE: adding constraints afterwards works here *only* because the constraints are actually useless, because we require
    # cc_op to be unique. If we didn't, we'd need to pass the constraints into any functions called after the constraints were
    # created.
    n, c1 = armg_calculate_flag_n(state, cc_op, cc_dep1, cc_dep2, cc_dep3)
    z, c2 = armg_calculate_flag_z(state, cc_op, cc_dep1, cc_dep2, cc_dep3)
    c, c3 = armg_calculate_flag_c(state, cc_op, cc_dep1, cc_dep2, cc_dep3)
    v, c4 = armg_calculate_flag_v(state, cc_op, cc_dep1, cc_dep2, cc_dep3)
    return (n << ARMG_CC_SHIFT_N) | (z << ARMG_CC_SHIFT_Z) | (c << ARMG_CC_SHIFT_C) | (v << ARMG_CC_SHIFT_V), c1 + c2 + c3 + c4

def armg_calculate_condition(state, cond_n_op, cc_dep1, cc_dep2, cc_dep3):
    cond = state.se.LShR(cond_n_op, 4)
    cc_op = cond_n_op & 0xF
    inv = cond & 1

    concrete_cond = flag_concretize(state, cond)
    flag = None
    c1,c2,c3 = [ ], [ ], [ ]

    # NOTE: adding constraints afterwards works here *only* because the constraints are actually useless, because we require
    # cc_op to be unique. If we didn't, we'd need to pass the constraints into any functions called after the constraints were
    # created.

    if concrete_cond == ARMCondAL:
        flag = state.se.BitVecVal(1, 32)
    elif concrete_cond in [ ARMCondEQ, ARMCondNE ]:
        zf, c1 = armg_calculate_flag_z(state, cc_op, cc_dep1, cc_dep2, cc_dep3)
        flag = inv ^ zf
    elif concrete_cond in [ ARMCondHS, ARMCondLO ]:
        cf, c1 = armg_calculate_flag_c(state, cc_op, cc_dep1, cc_dep2, cc_dep3)
        flag = inv ^ cf
    elif concrete_cond in [ ARMCondMI, ARMCondPL ]:
        nf, c1 = armg_calculate_flag_n(state, cc_op, cc_dep1, cc_dep2, cc_dep3)
        flag = inv ^ nf
    elif concrete_cond in [ ARMCondVS, ARMCondVC ]:
        vf, c1 = armg_calculate_flag_v(state, cc_op, cc_dep1, cc_dep2, cc_dep3)
        flag = inv ^ vf
    elif concrete_cond in [ ARMCondHI, ARMCondLS ]:
        cf, c1 = armg_calculate_flag_c(state, cc_op, cc_dep1, cc_dep2, cc_dep3)
        zf, c2 = armg_calculate_flag_z(state, cc_op, cc_dep1, cc_dep2, cc_dep3)
        flag = inv ^ (cf & ~zf)
    elif concrete_cond in [ ARMCondGE, ARMCondLT ]:
        nf, c1 = armg_calculate_flag_n(state, cc_op, cc_dep1, cc_dep2, cc_dep3)
        vf, c2 = armg_calculate_flag_v(state, cc_op, cc_dep1, cc_dep2, cc_dep3)
        flag = inv ^ (1 & ~(nf ^ vf))
    elif concrete_cond in [ ARMCondGT, ARMCondLE ]:
        nf, c1 = armg_calculate_flag_n(state, cc_op, cc_dep1, cc_dep2, cc_dep3)
        vf, c2 = armg_calculate_flag_v(state, cc_op, cc_dep1, cc_dep2, cc_dep3)
        zf, c3 = armg_calculate_flag_z(state, cc_op, cc_dep1, cc_dep2, cc_dep3)
        flag = inv ^ (1 & ~(zf | (nf ^ vf)))

    if flag is not None: return flag, [ cond == concrete_cond ] + c1 + c2 + c3

    l.error("Unrecognized condition %d in armg_calculate_condition", concrete_cond)
    raise SimCCallError("Unrecognized condition %d in armg_calculate_condition" % concrete_cond)

from ..s_errors import SimError, SimCCallError
from ..s_options import USE_SIMPLIFIED_CCALLS<|MERGE_RESOLUTION|>--- conflicted
+++ resolved
@@ -642,8 +642,6 @@
     se = state.se
 
     result = se.UGT(arg_l, arg_r)
-<<<<<<< HEAD
-=======
     if se.is_true(result):
         r = se.BVV(1, 1)
     elif se.is_false(result):
@@ -657,7 +655,6 @@
     se = state.se
 
     result = (arg_l < arg_r)
->>>>>>> 6549ce34
     if se.is_true(result):
         r = se.BVV(1, 1)
     elif se.is_false(result):
