#!/usr/bin/env python

import functools
import itertools
#import weakref

import logging
l = logging.getLogger("simuvex.s_state")

def arch_overrideable(f):
    @functools.wraps(f)
    def wrapped_f(self, *args, **kwargs):
        if hasattr(self.arch, f.__name__):
            arch_f = getattr(self.arch, f.__name__)
            return arch_f(self, *args, **kwargs)
        else:
            return f(self, *args, **kwargs)
    return wrapped_f

from .plugins import default_plugins

# This is a counter for the state-merging symbolic variables
merge_counter = itertools.count()

class SimState(object): # pylint: disable=R0904
    '''The SimState represents the state of a program, including its memory, registers, and so forth.'''

    def __init__(self, temps=None, arch="AMD64", plugins=None, memory_backer=None, mode=None, options=None, add_options=None, remove_options=None):
        # the architecture is used for function simulations (autorets) and the bitness
        self.arch = Architectures[arch]() if isinstance(arch, str) else arch
        self.abiv = None

        # VEX temps are temporary variables local to an IRSB
        self.temps = temps if temps is not None else { }

        # the options
        if options is None:
            if mode is None:
                l.warning("SimState defaulting to symbolic mode.")
                mode = "symbolic"
            options = set(o.default_options[mode])
        if add_options is not None:
            options |= add_options
        if remove_options is not None:
            options -= remove_options
        self.options = options
        self.mode = mode

        # plugins
        self.plugins = { }
        if plugins is not None:
            for n,p in plugins.iteritems():
                self.register_plugin(n, p)

        if not self.has_plugin('memory'):
            if o.ABSTRACT_MEMORY in self.options:
                # We use SimAbstractMemory in static mode
                self['memory'] = SimAbstractMemory(memory_backer, memory_id="mem")
            else:
                self['memory'] = SimSymbolicMemory(memory_backer, memory_id="mem")
        if not self.has_plugin('registers'):
            self['registers'] = SimSymbolicMemory(memory_id="reg")

        # the native environment for native execution
        self.native_env = None

    # accessors for memory and registers and such
    @property
    def memory(self):
        return self['memory']

    @property
    def registers(self):
        return self['registers']

    @property
    def se(self):
        return self['solver_engine']

    @property
    def inspect(self):
        return self['inspector']

    def _inspect(self, *args, **kwargs):
        if self.has_plugin('inspector'):
            self.inspect.action(*args, **kwargs)

    #
    # Plugins
    #

    def has_plugin(self, name):
        return name in self.plugins

    def get_plugin(self, name):
        if name not in self.plugins:
            p = default_plugins[name]()
            self.register_plugin(name, p)
            return p
        return self.plugins[name]

    # ok, ok
    def __getitem__(self, name): return self.get_plugin(name)
    def __setitem__(self, name, plugin): return self.register_plugin(name, plugin)

    def register_plugin(self, name, plugin):
        #l.debug("Adding plugin %s of type %s", name, plugin.__class__.__name__)
        plugin.set_state(self)
        self.plugins[name] = plugin

    def release_plugin(self, name):
        if name in self.plugins:
            del self.plugins[name]

    #
    # Constraint pass-throughs
    #

    def simplify(self, *args): return self.se.simplify(*args)

    def add_constraints(self, *args):
        if len(args) > 0 and type(args[0]) in (list, tuple):
            raise Exception("Tuple or list passed to add_constraints!")

        if o.TRACK_CONSTRAINTS in self.options and len(args) > 0:
            if o.SIMPLIFY_CONSTRAINTS in self.options:
                constraints = [ self.simplify(a) for a in args ]
            else:
                constraints = args

            self._inspect('constraints', BP_BEFORE, added_constraints=constraints)
            self.se.add(*constraints)
            self._inspect('constraints', BP_AFTER)

    def BV(self, name, size, explicit_name=None):
        size = self.arch.bits if size is None else size

        self._inspect('symbolic_variable', BP_BEFORE, symbolic_name=name, symbolic_size=size)
        v = self.se.BitVec(name, size, explicit_name=explicit_name)
        self._inspect('symbolic_variable', BP_AFTER, symbolic_expr=v)
        return v

    def BVV(self, value, size=None):
        if type(value) is str:
            v = 0
            for c in value:
                v = v << 8
                v += ord(c)
            size = len(value)*8
            value = v
        size = self.arch.bits if size is None else size
        return self.se.BitVecVal(value, size)

    def StridedInterval(self, name=None, bits=0, stride=None, lower_bound=None, upper_bound=None, to_conv=None):
        return self.se.StridedInterval(name=name,
                                       bits=bits,
                                       stride=stride,
                                       lower_bound=lower_bound,
                                       upper_bound=upper_bound,
                                       to_conv=to_conv)

    def satisfiable(self):
        return self.se.satisfiable()

    def downsize(self):
        if 'solver_engine' in self.plugins:
            self.se.downsize()

    #
    # Memory helpers
    #

    # Helper function for loading from symbolic memory and tracking constraints
    def _do_load(self, simmem, addr, length, condition=None, fallback=None, bbl_addr=None, stmt_id=None):
        # do the load and track the constraints
        m,e = simmem.load(addr, length, condition=condition, fallback=fallback, bbl_addr=bbl_addr, stmt_id=stmt_id)
        self.add_constraints(*e)
        return m

    # Helper function for storing to symbolic memory and tracking constraints
    def _do_store(self, simmem, addr, content, size=None, bbl_addr=None, stmt_id=None):
        # do the store and track the constraints
        e = simmem.store(addr, content, size=size, bbl_addr=bbl_addr, stmt_id=stmt_id)
        self.add_constraints(*e)
        return e

    #
    # State branching operations
    #

    # Returns a dict that is a copy of all the state's plugins
    def copy_plugins(self):
        return { n: p.copy() for n,p in self.plugins.iteritems() }

    def copy(self):
        '''
        Returns a copy of the state.
        '''

        c_temps = dict(self.temps)
        c_arch = self.arch
        c_plugins = self.copy_plugins()
        state = SimState(temps=c_temps, arch=c_arch, plugins=c_plugins, options=self.options, mode=self.mode)
        state.abiv = self.abiv
        return state

    # Merges this state with the other states. Returns the merged state and the merge flag.
    def merge(self, *others):
        # TODO: maybe make the length of this smaller? Maybe: math.ceil(math.log(len(others)+1, 2))
        merge_flag = self.se.BitVec("state_merge_%d" % merge_counter.next(), 16)
        merge_values = range(len(others)+1)

        if len(set(frozenset(o.plugins.keys()) for o in others)) != 1:
            raise SimMergeError("Unable to merge due to different sets of plugins.")
        if len(set(o.arch.name for o in others)) != 1:
            raise SimMergeError("Unable to merge due to different architectures.")

        merged = self.copy()

        # plugins
        m_constraints = [ ]
        for p in self.plugins:
            m_constraints += merged.plugins[p].merge([ _.plugins[p] for _ in others ], merge_flag, merge_values)
        merged.add_constraints(*m_constraints)
        return merged, merge_flag

    #############################################
    ### Accessors for tmps, registers, memory ###
    #############################################

    # Returns the BitVector expression of a VEX temp value
    def tmp_expr(self, tmp, simplify=False):
        self._inspect('tmp_read', BP_BEFORE, tmp_read_num=tmp)
        v = self.temps[tmp]
        self._inspect('tmp_read', BP_AFTER, tmp_read_expr=v)
        return v if simplify is False else self.se.simplify(v)

    # Stores a BitVector expression in a VEX temp value
    def store_tmp(self, tmp, content):
        self._inspect('tmp_write', BP_BEFORE, tmp_write_num=tmp, tmp_write_expr=content)

        if tmp not in self.temps:
            # Non-symbolic
            self.temps[tmp] = content
        else:
            # Symbolic
            self.add_constraints(self.temps[tmp] == content)

        self._inspect('tmp_write', BP_AFTER)

    # Returns the BitVector expression of the content of a register
    def reg_expr(self, offset, length=None, endness=None, condition=None, fallback=None, simplify=False, bbl_addr=None, stmt_id=None):
        if length is None: length = self.arch.bits / 8
        self._inspect('reg_read', BP_BEFORE, reg_read_offset=offset, reg_read_length=length)

        if type(offset) is str:
            offset,length = self.arch.registers[offset]

        e = self._do_load(self.registers, offset, length, condition=condition, fallback=fallback, bbl_addr=bbl_addr, stmt_id=stmt_id)

        if endness is None: endness = self.arch.register_endness
        if endness == "Iend_LE": e = e.reversed()

        self._inspect('reg_read', BP_AFTER, reg_read_expr=e)
        if simplify or o.SIMPLIFY_REGISTER_READS in self.options:
            e = self.se.simplify(e)
        return e

    # Returns a concretized value of the content in a register
    def reg_concrete(self, *args, **kwargs):
        e = self.reg_expr(*args, **kwargs)
        if self.se.symbolic(e):
            raise SimValueError("target of reg_concrete is symbolic!")
        return self.se.any_int(e)

    # Stores a bitvector expression in a register
    def store_reg(self, offset, content, length=None, endness=None):
        if type(offset) is str:
            offset,length = self.arch.registers[offset]

        if type(content) in (int, long):
            if not length:
                l.warning("Length not provided to store_reg with integer content. Assuming bit-width of CPU.")
                length = self.arch.bits / 8
            content = self.se.BitVecVal(content, length * 8)

        if endness is None: endness = self.arch.register_endness
        if endness == "Iend_LE": content = content.reversed()

        if o.SIMPLIFY_REGISTER_WRITES in self.options:
            l.debug("simplifying register write...")
            content = self.simplify(content)

        self._inspect('reg_write', BP_BEFORE, reg_write_offset=offset, reg_write_expr=content, reg_write_length=content.size()/8) # pylint: disable=maybe-no-member
        e = self._do_store(self.registers, offset, content)
        self._inspect('reg_write', BP_AFTER)

        return e

    # Returns the BitVector expression of the content of memory at an address
<<<<<<< HEAD
    def mem_expr(self, addr, length, endness=None, condition=None, fallback=None, simplify=False, bbl_addr=None, stmt_id=None):
=======
    def mem_expr(self, addr, length, endness=None, condition=None, fallback=None, simplify=False, eval=True):
>>>>>>> 703471d1
        if endness is None: endness = "Iend_BE"

        self._inspect('mem_read', BP_BEFORE, mem_read_address=addr, mem_read_length=length)

        e = self._do_load(self.memory, addr, length, condition=condition, fallback=fallback, bbl_addr=bbl_addr, stmt_id=stmt_id)
        if endness == "Iend_LE": e = e.reversed()

        self._inspect('mem_read', BP_AFTER, mem_read_expr=e)
        if simplify or o.SIMPLIFY_MEMORY_READS in self.options:
            e = self.se.simplify(e)

        return e

    # Returns a concretized value of the content at a memory address
    def mem_concrete(self, *args, **kwargs):
        e = self.mem_expr(*args, **kwargs)
        if self.se.symbolic(e):
            raise SimValueError("target of mem_concrete is symbolic!")
        return self.se.any_int(e)

    # Stores a bitvector expression at an address in memory
    def store_mem(self, addr, content, size=None, endness=None, bbl_addr=None, stmt_id=None):
        if endness is None: endness = "Iend_BE"
        if endness == "Iend_LE": content = content.reversed()

        if o.SIMPLIFY_MEMORY_WRITES in self.options:
            l.debug("simplifying memory write...")
            content = self.simplify(content)

        self._inspect('mem_write', BP_BEFORE, mem_write_address=addr, mem_write_expr=content, mem_write_length=self.se.BitVecVal(content.size()/8, self.arch.bits) if size is None else size) # pylint: disable=maybe-no-member
        e = self._do_store(self.memory, addr, content, size=size, bbl_addr=bbl_addr, stmt_id=stmt_id)
        self._inspect('mem_write', BP_AFTER)

        return e

    ###############################
    ### Stack operation helpers ###
    ###############################

    @arch_overrideable
    def sp_expr(self):
        return self.reg_expr(self.arch.sp_offset)

    # Push to the stack, writing the thing to memory and adjusting the stack pointer.
    @arch_overrideable
    def stack_push(self, thing):
        # increment sp
        sp = self.reg_expr(self.arch.sp_offset) + self.arch.stack_change
        self.store_reg(self.arch.sp_offset, sp)
        return self.store_mem(sp, thing, endness=self.arch.memory_endness)

    # Pop from the stack, adjusting the stack pointer and returning the popped thing.
    @arch_overrideable
    def stack_pop(self):
        sp = self.reg_expr(self.arch.sp_offset)
        self.store_reg(self.arch.sp_offset, sp - self.arch.stack_change)
        return self.mem_expr(sp, self.arch.bits / 8, endness=self.arch.memory_endness)

    # Read some number of bytes from the stack at the provided offset.
    @arch_overrideable
    def stack_read(self, offset, length, bp=False):
        if bp:
            sp = self.reg_expr(self.arch.bp_offset)
        else:
            sp = self.reg_expr(self.arch.sp_offset)

        return self.mem_expr(sp+offset, length, endness=self.arch.memory_endness)

    ###############################
    ### Other helpful functions ###
    ###############################

    # Concretizes an expression and updates the state with a constraint making it that value. Returns a BitVecVal of the concrete value.
    def make_concrete(self, expr):
        if type(expr) in (int, long):
            raise ValueError("expr should not be an int or a long in make_concrete()")

        if not self.se.symbolic(expr):
            return expr

        v = self.se.any_expr(expr)
        self.add_constraints(expr == v)
        return v

    def make_concrete_int(self, expr):
        if type(expr) in (int, long):
            return expr
        return self.se.any_int(self.make_concrete(expr))

    # This handles the preparation of concrete function launches from abstract functions.
    @arch_overrideable
    def prepare_callsite(self, retval, args, convention='wtf'):
        #TODO
        pass

    def _dbg_print_stack(self, depth=None):
        '''
        Only used for debugging purposes.
        Return the current stack info in formatted string. If depth is None, the
        current stack frame (from sp to bp) will be printed out.
        '''
        result = ""
        var_size = self.arch.bits / 8
        sp_sim = self.reg_expr(self.arch.sp_offset)
        bp_sim = self.reg_expr(self.arch.bp_offset)
        if self.se.symbolic(sp_sim):
            result = "SP is SYMBOLIC"
        elif self.se.symbolic(bp_sim):
            result = "BP is SYMBOLIC"
        else:
            sp_value = self.se.any_int(sp_sim)
            bp_value = self.se.any_int(bp_sim)
            result = "SP = 0x%08x, BP = 0x%08x\n" % (sp_value, bp_value)
            if depth == None:
                depth = (bp_value - sp_value) / var_size + 1 # Print one more value
            pointer_value = sp_value
            for i in range(depth):
                stack_value = self.stack_read(i * var_size, var_size, bp=False)

                if self.se.symbolic(stack_value):
                    concretized_value = "SYMBOLIC"
                else:
                    concretized_value = "0x%08x" % self.se.any_int(stack_value)

                if pointer_value == sp_value:
                    line = "(sp)% 16x | %s" % (pointer_value, concretized_value)
                elif pointer_value == bp_value:
                    line = "(bp)% 16x | %s" % (pointer_value, concretized_value)
                else:
                    line = "% 20x | %s" % (pointer_value, concretized_value)

                pointer_value += var_size
                result += line + "\n"
        return result

    def __getstate__(self):
        state = { }

        for i in [ 'arch', 'temps', 'memory', 'registers', 'plugins', 'track_constraints', 'options', 'mode' ]:
            state[i] = getattr(self, i, None)
            state['_solver'] = None

        return state

    #
    # Concretization
    #

    #def is_native(self):
    #   if self.native_env is None and o.NATIVE_EXECUTION not in self.options:
    #       l.debug("Not native, all good.")
    #       return False
    #   elif self.native_env is not None and o.NATIVE_EXECUTION in self.options:
    #       l.debug("Native, all good.")
    #       return True
    #   elif self.native_env is None and o.NATIVE_EXECUTION in self.options:
    #       l.debug("Switching to native.")
    #       self.native_env = self.to_native()
    #       return True
    #   elif self.native_env is not None and o.NATIVE_EXECUTION not in self.options:
    #       l.debug("Switching from native.")
    #       self.from_native(self.native_env)
    #       self.native_env = None
    #       return False

    #def set_native(self, n):
    #   if n:
    #       self.options.add(o.NATIVE_EXECUTION)
    #   else:
    #       self.options.remove(o.NATIVE_EXECUTION)
    #   return self.is_native()

    #def to_native(self):
    #   l.debug("Creating native environment.")
    #   m = self.memory.concrete_parts()
    #   r = self.registers.concrete_parts()
    #   size = max(1024*3 * 10, max([0] + m.keys()) + 1024**3)
    #   l.debug("Concrete memory size: %d", size)
    #   return vexecutor.VexEnvironment(self.arch.vex_arch, size, m, r)

    #def from_native(self, e):
    #   for k,v in e.memory.changed_items():
    #       l.debug("Memory: setting 0x%x to 0x%x", k, v)
    #       self.store_mem(k, se.BitVecVal(v, 8))
    #   for k,v in e.registers.changed_items():
    #       l.debug("Memory: setting 0x%x to 0x%x", k, v)
    #       self.store_reg(k, se.BitVecVal(v, 8))

from .plugins.symbolic_memory import SimSymbolicMemory
from .plugins.abstract_memory import SimAbstractMemory
from .s_arch import Architectures
from .s_errors import SimMergeError, SimValueError
from .plugins.inspect import BP_AFTER, BP_BEFORE
import simuvex.s_options as o<|MERGE_RESOLUTION|>--- conflicted
+++ resolved
@@ -298,11 +298,7 @@
         return e
 
     # Returns the BitVector expression of the content of memory at an address
-<<<<<<< HEAD
     def mem_expr(self, addr, length, endness=None, condition=None, fallback=None, simplify=False, bbl_addr=None, stmt_id=None):
-=======
-    def mem_expr(self, addr, length, endness=None, condition=None, fallback=None, simplify=False, eval=True):
->>>>>>> 703471d1
         if endness is None: endness = "Iend_BE"
 
         self._inspect('mem_read', BP_BEFORE, mem_read_address=addr, mem_read_length=length)
