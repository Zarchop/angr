--- conflicted
+++ resolved
@@ -16,11 +16,7 @@
         if self.state.satisfiable(extra_constraints=[count!=0]):
             max_size = min(1024768 * 10, self.state.solver.max_int(count))
             self.state.memory.store(buf,
-<<<<<<< HEAD
-                                    claripy.BVV('A' * max_size),
-=======
                                     claripy.BVV(b'A' * max_size),
->>>>>>> a5af2836
                                     size=count
                                     )
 
