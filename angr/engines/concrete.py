from angr.engines import SimEngine
from angr_targets.concrete import ConcreteTarget
from angr_targets.segment_registers import *
from archinfo import ArchX86, ArchAMD64
import logging
import struct


#pylint: disable=arguments-differ

l = logging.getLogger("angr.engines.concrete")
l.setLevel(logging.DEBUG)


class SimEngineConcrete(SimEngine):
    """
    Concrete execution inside a concrete target provided by the user.
    :param target: receive and wraps a ConcreteTarget inside this SimConcreteEngine
    """
    def __init__(self,project ):
        l.info("Initializing SimEngineConcrete with ConcreteTarget provided.")
        super(SimEngineConcrete, self).__init__()
        self.project = project
        if isinstance(self.project.concrete_target,ConcreteTarget):
            self.target = self.project.concrete_target
        else:
            l.warn("Error, you must provide an instance of a ConcreteTarget to initialize a SimEngineConcrete.")
            self.target = None
        self.segment_registers_already_init = False

    def process(self, state,
            step=None,
            extra_stop_points=None,
            inline=False,
            force_addr=None,
            **kwargs):
        """
        :param state:               The state with which to execute
        :param step:                How many basic blocks we want to execute
        :param extra_stop_points:   A collection of addresses at which execution should halt
        :param inline:              This is an inline execution. Do not bother copying the state.
        :param force_addr:          Force execution to pretend that we're working at this concrete
                                    address
        :returns:                   A SimSuccessors object categorizing the results of the run and
                                    whether it succeeded.
        """
        return super(SimEngineConcrete, self).process(state,
                step=step,
                extra_stop_points=extra_stop_points,
                inline=inline,
                force_addr=force_addr,
                **kwargs
                )

    def _check(self, state, **kwargs):
        # Whatever checks before turning on this engine
        # TODO
        return True

    def _process(self, state, successors, step, extra_stop_points = None, concretize = None, **kwargs ):
        self.to_engine(state, extra_stop_points, concretize, **kwargs)
        self.from_engine(state, **kwargs)

        successors.engine = "SimEngineConcrete"
        successors.sort = "SimEngineConcrete"
        successors.add_successor(state, state.ip, state.se.true, state.unicorn.jumpkind)
        successors.description = "Concrete Successors "
        successors.processed = True

    def from_engine(self, state, **kwargs):
        """
        Handling the switch between the concrete execution and Angr.
        This method takes care of:
        1- Synchronize registers
        2- Substitute the CLEMemory backer of the State with a ConcreteCLEMemory object
           that redirects the read inside the concrete process.
        3- Flush all the pages loaded until now.

        :return:
        """
        whitelist = []
        # Setting a concrete memory backend
        state.memory.mem._memory_backer.set_concrete_target(self.target)

        # Sync Angr registers with the one getting from the concrete target
        # registers that we don't want to concretize.
        regs_blacklist = ['fs', 'gs']

        for reg_key, reg_name in state.arch.register_names.items():
            l.info("Synchronizing general purpose registers")
            if reg_name not in regs_blacklist:
                try:
                    reg_value = self.target.read_register(reg_name)
                    l.debug("Storing " + hex(reg_value) + " inside reg " + reg_name)
                    state.registers.store(reg_name, state.se.BVV(reg_value, state.arch.bits))
                except Exception, e:
                    #l.warning("Can't set register " + reg)
                    pass
                    # TODO need to decide how to handle this

        # Initialize the segment register value if not already initialized
        if not self.segment_registers_already_init:
            l.debug("Synchronizing segments registers")
            if isinstance(state.arch, ArchAMD64):
                if self.project.simos.name == "Linux":
                    state.regs.fs = read_fs_register_linux_x64(self.target)
                elif self.project.simos.name == "Win32":
                    state.regs.gs = read_gs_register_windows_x64(self.target)
            elif isinstance(state.arch, ArchX86):
                if self.project.simos.name == "Linux":
                    # Setup the GDT structure in the angr memory and populate the field containing the gs value
                    # (mandatory for handling access to segment registers)
                    gs = read_gs_register_linux_x86(self.target)
                    setup_gdt(state,0x0,gs)

                    # Synchronize the address of vsyscall in simprocedures dictionary with the concrete value
                    _vsyscall_address = self.target.read_memory(gs + 0x10, self.project.arch.bits / 8)
                    _vsyscall_address = struct.unpack(self.project.arch.struct_fmt(), _vsyscall_address)[0]
                    self.project.rehook_symbol(_vsyscall_address, '_vsyscall')

                elif self.project.simos.name == "Win32":
                    # Setup the GDT structure in the angr memory and populate the field containing the fs value
                    # (mandatory for handling access to segment registers)
                    fs = read_fs_register_windows_x86(self.target)
                    setup_gdt(state, fs,0x0)

                # Avoid flushing the page containing the GDT in this way these addresses will always be read from the angr memory
                gdt_addr = GDT_ADDR
                gdt_size = GDT_LIMIT
                whitelist.append((gdt_addr,gdt_addr+gdt_size))
            self.segment_registers_already_init = True

        # Synchronize the imported functions addresses (.got, IAT) in the concrete process with ones used in the SimProcedures dictionary
        if self.project._should_use_sim_procedures:
            l.info("Restoring SimProc using concrete memory")
            for reloc in self.project.loader.main_object.relocs:
                func_address = self.target.read_memory(reloc.rebased_addr, self.project.arch.bits / 8)
                func_address = struct.unpack(self.project.arch.struct_fmt(), func_address)[0]
                l.debug("Re-hooking SimProc " + reloc.symbol.name + " with address " + hex(func_address))
                self.project.rehook_symbol(func_address, reloc.symbol.name)
        else:
            l.warn("SimProc not restored, you are going to simulate also the code of external libraries!")


<<<<<<< HEAD

=======
        gdt_addr = GDT_ADDR
        gdt_end_addr = gdt_addr + GDT_LIMIT
        whitelist = [(gdt_addr,gdt_end_addr)]
>>>>>>> 2532e2c9
        # flush the angr memory in order to synchronize them with the content of the concrete process memory when a read/write to the page is performed
        state.memory.flush_pages(whitelist)
        l.info("Exiting SimEngineConcrete: simulated address %x concrete address %x "%(state.addr, self.target.read_register("pc")))


    def to_engine(self, state, extra_stop_points, concretize, **kwargs):
        """
        Handling the switch between the execution in Angr and the concrete target.
        This method takes care of:
        1- Set the breakpoint on the address provided by the user
        2- Concretize the symbolic variables and perform the write inside the concrete process
        3- Continue the program execution.
        :return:
        """
        l.info("Entering in SimEngineConcrete: simulated address 0x%x concrete address 0x%x stop points %s"%(state.addr, self.target.read_register("pc"),extra_stop_points ))
        if concretize != []:
            l.info("Concretize variables before entering inside the SimEngineConcrete | "
                      "Be patient this could take a while.")
            for sym_var in concretize:
                sym_var_address = state.se.eval(sym_var[0])
                sym_var_value = state.se.eval(sym_var[1], cast_to=str)
                l.debug("Concretizing memory at address " + hex(sym_var_address) + " with value " + sym_var_value)
                self.target.write_memory(sym_var_address, sym_var_value)

        '''
        # Getting rid of this later 
        #-------------------------------------------------------------------------------------------------
        # TODO what if we have multiple solutions?
        # TODO what if we concretize also registers? If not, we are going to refuse to step the SimState?
        # TODO what if we concretize file sym vars?

        # get all the registered symbolic variables inside this state
        # succ.se.get_variables('mem')  only for the memory
        # succ.se.get_variables('reg')  only for register
        # succ.se.get_variables('file') only for file
        #
        # symbolic_vars is f.i:
        # ('mem', 576460752303357952L, 1), <BV64 mem_7ffffffffff0000_5_64{UNINITIALIZED}>)
        #
        symbolic_vars = list(state.se.get_variables('mem'))

        # dictionary of memory address to concretize
        # f.i. to_concretize_memory[0x7ffffffffff0000] = 0xdeadbeef
        #      ...
        to_concretize_memory = {}

        for sym_var in symbolic_vars:
            sym_var_address = sym_var[0][1]
            sym_var_name = sym_var[1]
            sym_var_sol = state.se.eval(sym_var_name)
            self.target.write_memory(sym_var_address,sym_var_sol)
        '''

        # Set breakpoint on remote target
        for stop_point in extra_stop_points:
            l.debug("Setting breakpoints at " + hex(stop_point))
            self.target.set_breakpoint(stop_point, temporary=True)

        # Continue the execution of the binary
        #stop_point = self.target.run()

        self.target.run()



        '''
        if stop_point.reason == "BREAKPOINT_HIT":
            return True
        elif stop_point.reason == "OTHER_REASONS":
            return False
        '''

<|MERGE_RESOLUTION|>--- conflicted
+++ resolved
@@ -141,14 +141,6 @@
         else:
             l.warn("SimProc not restored, you are going to simulate also the code of external libraries!")
 
-
-<<<<<<< HEAD
-
-=======
-        gdt_addr = GDT_ADDR
-        gdt_end_addr = gdt_addr + GDT_LIMIT
-        whitelist = [(gdt_addr,gdt_end_addr)]
->>>>>>> 2532e2c9
         # flush the angr memory in order to synchronize them with the content of the concrete process memory when a read/write to the page is performed
         state.memory.flush_pages(whitelist)
         l.info("Exiting SimEngineConcrete: simulated address %x concrete address %x "%(state.addr, self.target.read_register("pc")))
