--- conflicted
+++ resolved
@@ -379,13 +379,11 @@
                                 traceflags=traceflags, thumb=thumb)
 
     def is_thumb_addr(self, addr):
-<<<<<<< HEAD
         """ Don't call this for anything else than the entry point, unless you
         are using the IDA fallback for the binary loaded at addr (which you can
         check with ld.addr_is_ida_mapped(addr)), or have generated a cfg.
         CLE doesn't know about thumb mode.
-=======
-        """
+
         Given an address @addr, returns whether that address is in THUMB mode.
 
         This is a tricky problem due to the fact that any address can be
@@ -394,7 +392,6 @@
         - The address is the entry point
         - You are using the IDA fallback
         - You have run a CFG analysis already
->>>>>>> 920c303a
         """
         if self.arch.name != 'ARM':
             return False
