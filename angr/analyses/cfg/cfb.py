--- conflicted
+++ resolved
@@ -233,17 +233,8 @@
                 try:
                     _l.debug("Loading bytes from object %s, section %s, segmeng %s, addresss %#x.",
                              obj, section, segment, min_addr)
-<<<<<<< HEAD
-                    if self.project.concrete_target is None:
-                        bytes_ptr, _ = self.project.loader.memory.read_bytes_c(min_addr)
-                        bytes_ = self._ffi.unpack(self._ffi.cast('char*', bytes_ptr), size) # type: str
-                    else:
-                        bytes_ = "".join(self.project.loader.memory.read_bytes(min_addr, size))
-                except (KeyError, SimConcreteMemoryError):
-=======
                     bytes_ = self.project.loader.memory.load(min_addr, size)
                 except KeyError:
->>>>>>> a5af2836
                     # The address does not exist
                     bytes_ = None
             self.add_obj(min_addr,
@@ -277,17 +268,8 @@
                         try:
                             _l.debug("Loading bytes from object %s, section %s, segmeng %s, addresss %#x.",
                                      obj, section, segment, next_addr)
-<<<<<<< HEAD
-                            if self.project.concrete_target is None:
-                                bytes_ptr, _ = self.project.loader.memory.read_bytes_c(next_addr)
-                                bytes_ = self._ffi.unpack(self._ffi.cast('char*', bytes_ptr), size)  # type: str
-                            else:
-                                bytes_ = "".join(self.project.loader.memory.read_bytes(next_addr, size))
-                        except (KeyError, SimConcreteMemoryError):
-=======
                             bytes_ = self.project.loader.memory.load(next_addr, size)
                         except KeyError:
->>>>>>> a5af2836
                             # The address does not exist
                             bytes_ = None
                     self.add_obj(end_addr,
