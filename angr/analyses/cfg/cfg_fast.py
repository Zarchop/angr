--- conflicted
+++ resolved
@@ -2473,16 +2473,10 @@
         if pointers_count:
             return "pointer-array", pointer_size * pointers_count
 
-<<<<<<< HEAD
-        # 4096 is only use with a concrete target. It represents the max
-        # between max_unicode_string_len and max_string_len
-        block, block_size = self._fast_memory_load(data_addr, 4096)
-=======
         try:
             data = self.project.loader.memory.load(data_addr, 1024)
         except KeyError:
             data = b''
->>>>>>> a5af2836
 
         # Is it an unicode string?
         # TODO: Support unicode string longer than the max length
